--- conflicted
+++ resolved
@@ -117,17 +117,6 @@
         with ThreadPoolExecutor(max_workers=self.max_workers) as executor:
             futures = [executor.submit(self.process_single_image, str(img_path)) for img_path in image_files]
             results = [future.result() for future in tqdm(futures, desc=f"Processing with {self.annotator.name}", unit="image")]
-<<<<<<< HEAD
-    
-    def process_single_image(self, image_path: str) -> List[Dict]:
-
-        """Process single image and save result."""
-        img_path = Path(image_path)
-
-        result_path = self.output_dir / f"{img_path.stem}" 
-
-        result_path.mkdir(exist_ok=True)
-=======
 
             
     def _parse_and_validate_result(self, result: Union[str, Dict], img_path: Path, sample_id: Optional[int] = None) -> Optional[Dict]:
@@ -137,14 +126,11 @@
             result: Raw annotation result
             img_path: Path to the processed image
             sample_id: Optional sample ID for sampling mode
->>>>>>> 63271fde
         
         Returns:
             Parsed and validated result dictionary or None if invalid
         """
         try:
-<<<<<<< HEAD
-=======
             # Parse string result
             if isinstance(result, str):
                 result = {'result': parse_json_from_text(result)}
@@ -226,34 +212,7 @@
             # Save result
             self._save_result(processed_result, result_path)
             return processed_result
->>>>>>> 63271fde
-            
-            # Run annotation and get result: list of dict
-            result_list = self.annotator.annotate(str(img_path))
-
-            for id, result in enumerate(result_list):
-
-                image_result_path = result_path / f"{img_path.stem}_{id}.json"
-
-                # Parse result if it's a string, otherwise use as is
-                if isinstance(result, str):
-                    result = parse_json_from_text(result)
-                elif isinstance(result, dict) and "result" in result:
-                    # If result is a dict with "result" key, parse that if it's a string
-                    if isinstance(result["result"], str):
-                        result["result"] = parse_json_from_text(result["result"])
-                
-                if not result['result']:
-                    #logger.warning(f"No valid annotation found for {img_path.name} while using {getattr(self.annotator, "model", "default")}")
-                    #logger.warning(f"Result: {result}")
-                    return None
-
-                with open(image_result_path, 'w') as f:
-
-                    json.dump(result, f, indent=2, ensure_ascii=False)
-                
-            return result_list
-                
+            
         except Exception as e:
             logger.error(f"Error processing {img_path}: {e}")
             return None
